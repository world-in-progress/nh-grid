--- conflicted
+++ resolved
@@ -277,9 +277,6 @@
 
     // Optimized function to upload multiple grid rendering info to GPU storage texture
     // Note: grids must have continuous storageIds between 'fromStorageId' and 'toStogrageId'
-<<<<<<< HEAD
-    writeMultiGridInfoToTexture(infos: [fromStorageId: number, toStorageId: number, levels: Uint16Array, vertices: Float32Array]) {
-=======
     writeMultiGridInfoToStorageBuffer(infos: [ fromStorageId: number, toStorageId: number, levels: Uint16Array, vertices: Float32Array ]) {
         const gl = this._gl
         const [ fromStorageId, _, levels, vertices ] = infos
@@ -304,7 +301,6 @@
 
     /** @deprecated */
     writeMultiGridInfoToTexture(infos: [ fromStorageId: number, toStorageId: number, levels: Uint16Array, vertices: Float32Array ]) {
->>>>>>> b08c1bfc
 
         const gl = this._gl
         const [fromStorageId, toStorageId, levels, vertices] = infos
@@ -612,19 +608,11 @@
             // Or target subdivided level equals to hitLevel
             if (targetLevel - hitLevel > 1 || targetLevel == hitLevel) return
 
-<<<<<<< HEAD
-            const [lon, lat] = this.projConverter.inverse(coordinates)
-            const { width, height } = this.gridRecorder.levelInfos[targetLevel]
-            const normalizedX = (lon - this.bBox.xMin) / (this.bBox.xMax - this.bBox.xMin)
-            const normalizedY = (lat - this.bBox.yMin) / (this.bBox.yMax - this.bBox.yMin)
-
-=======
             const [ x, y ] = this.projConverter.inverse(coordinates)
             const { width, height } = this.gridRecorder.levelInfos[targetLevel]
             const normalizedX = (x - this.bBox.xMin) / (this.bBox.xMax - this.bBox.xMin)
             const normalizedY = (y - this.bBox.yMin) / (this.bBox.yMax - this.bBox.yMin)
     
->>>>>>> b08c1bfc
             // Nothing will happen if mouse is out of boundary condition
             if (normalizedX < 0 || normalizedX >= 1 || normalizedY < 0 || normalizedY >= 1) return
 
@@ -926,30 +914,8 @@
         const ndcY = 1.0 - offsetY / canvasHeight * 2.0
 
         const pickingMatrix = mat4.create()
-        mat4.scale(pickingMatrix, pickingMatrix, [canvasWidth * 0.5, canvasHeight * 0.5, 1.0])
-        mat4.translate(pickingMatrix, pickingMatrix, [-ndcX, -ndcY, 0.0])
-
-        return pickingMatrix
-    }
-
-    private _calcBoxPickingMatrix(pickingBox: number[]) {
-
-        const canvas = this._gl.canvas as HTMLCanvasElement
-        const pixelRatio = window.devicePixelRatio || 1
-        const [mouseX, mouseY, endX, endY] = pickingBox
-
-        const pixelWidth = Math.abs(endX - mouseX)
-        const pixelHeight = Math.abs(endY - mouseY)
-
-        const centerX = (mouseX + endX) / 2.0
-        const centerY = (mouseY + endY) / 2.0
-
-        const ndcX = ((centerX + 0.5) * pixelRatio) / canvas.width * 2.0 - 1.0
-        const ndcY = 1.0 - ((centerY + 0.5) * pixelRatio) / canvas.height * 2.0
-
-        const pickingMatrix = mat4.create()
-        mat4.scale(pickingMatrix, pickingMatrix, [canvas.width / pixelWidth * 0.5, canvas.height / pixelHeight * 0.5, 1.0])
-        mat4.translate(pickingMatrix, pickingMatrix, [-ndcX, -ndcY, 0.0])
+        mat4.scale(pickingMatrix, pickingMatrix, [ canvasWidth * 0.5, canvasHeight * 0.5, 1.0 ])
+        mat4.translate(pickingMatrix, pickingMatrix, [ -ndcX, -ndcY, 0.0 ])
 
         return pickingMatrix
     }
