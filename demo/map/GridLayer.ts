import proj4 from 'proj4'
import { mat4 } from 'gl-matrix'
import { MapMouseEvent } from 'mapbox-gl'
import { GUI, GUIController } from 'dat.gui'

import gll from './GlLib'
import NHMap from './NHMap'
import BoundingBox2D from '../../src/core/util/boundingBox2D'
import GridRecorder from '../../src/core/grid/NHGridRecorder'
import VibrantColorGenerator from '../../src/core/util/vibrantColorGenerator'
<<<<<<< HEAD
import { EdgeRenderInfoPack } from '../../src/core/grid/NHGrid'
=======
import "../pannel.css"
>>>>>>> 8333916a

proj4.defs("ESRI:102140", "+proj=tmerc +lat_0=22.3121333333333 +lon_0=114.178555555556 +k=1 +x_0=836694.05 +y_0=819069.8 +ellps=intl +units=m +no_defs +type=crs")

export interface GridLayerOptions {

    maxGridNum?: number 
    edgeProperties?: string[]
}

export default class GridLayer {

    // Layer-related //////////////////////////////////////////////////

    type = 'custom'
    id = 'GridLayer'
    renderingMode = '3d'
    isInitialized = false

    // Function-related //////////////////////////////////////////////////

    // Grid properties
    maxGridNum: number
    bBox: BoundingBox2D
    hitSet = new Set<string>
    projConverter: proj4.Converter
<<<<<<< HEAD
    gridRecorder: GridRecorder
    subdivideRules: [ number, number ][]
    subdivideStacks = new Array<[ level: number, globalId: number ][]>()
=======
    gridRecorder: GridNodeRecorder
    subdivideRules: [number, number][]
    subdivideStacks = new Array<[level: number, globalId: number][]>()
>>>>>>> 8333916a

    // GPU-related //////////////////////////////////////////////////

    storageTextureSize: number
    paletteColorList: Uint8Array

    private _gl: WebGL2RenderingContext

    // Shader
    private _edgeShader: WebGLProgram = 0
    private _pickingShader: WebGLProgram = 0
    private _gridMeshShader: WebGLProgram = 0
    private _gridLineShader: WebGLProgram = 0

    // Texture resource
    private _levelTexture: WebGLTexture = 0
    private _paletteTexture: WebGLTexture = 0
    private _storageTextureArray: WebGLTexture = 0

    private _gridTlStorageBuffer: WebGLBuffer = 0
    private _gridTrStorageBuffer: WebGLBuffer = 0
    private _gridBlStorageBuffer: WebGLBuffer = 0
    private _gridBrStorageBuffer: WebGLBuffer = 0
    private _gridLevelStorageBuffer: WebGLBuffer = 0
    private _gridStorageVAO: WebGLVertexArrayObject = 0

    private _edgeStorageBuffer: WebGLBuffer = 0
    private _edgeStorageVAO: WebGLVertexArrayObject = 0

    // Picking pass resource
    private _pickingFBO: WebGLFramebuffer = 0
    private _pickingTexture: WebGLTexture = 0
    private _pickingRBO: WebGLRenderbuffer = 0

    ////// ADDON
    // Box Picking pass resource
    private _boxPickingFBO: WebGLFramebuffer = 0
    private _boxPickingTexture: WebGLTexture = 0
    private _boxPickingRBO: WebGLRenderbuffer = 0

    private _boxPickingStart: MapMouseEvent | null = null
    private _boxPickingEnd: MapMouseEvent | null = null

    private ctx: CanvasRenderingContext2D | null = null


    // GPU grid update function
    updateGPUGrid: Function
    updateGPUGrids: Function
    updateGPUEdges: (fromStorageId: number, vertexBuffer: Float32Array) => void

    // Interaction-related //////////////////////////////////////////////////

    // Interaction mode
    _EditorState: Record<string, string> = {
        editor: 'none',   // 'none' | 'topology' | 'attribute'
        tool: 'none',     // 'none' | 'brush' | 'box'
        mode: 'none'      // 'none' | 'subdivide' | 'delete'
    }
    EditorState: Record<string, string> = {}

    typeChanged = false
    // EDITOR_TYPE = 0b01
    // SUBDIVIDER_TYPE = 0b11
    // private _currentType = 0b11

    isShiftClick = false
    isTransparent = false

    mouseupHandler: Function
    mousedownHandler: Function
    mousemoveHandler: Function
    mouseoutHandler: Function
    resizeHandler: Function

    // Dat.GUI
    gui: GUI
    capacityController: GUIController
    uiOption: { capacity: number, level: number }

    constructor(
        public map: NHMap,
        public srcCS: string,
        public firstLevelSize: [number, number],
        subdivideRules: [number, number][],
        boundaryCondition: [number, number, number, number],
        options: GridLayerOptions = {}
    ) {

        // Set basic members
        this.projConverter = proj4(this.srcCS, 'EPSG:4326')
        this.maxGridNum = options.maxGridNum || 4096 * 4096

        // Resize boundary condition by the first level size
        boundaryCondition[2] = boundaryCondition[0] + Math.ceil((boundaryCondition[2] - boundaryCondition[0]) / this.firstLevelSize[0]) * this.firstLevelSize[0]
        boundaryCondition[3] = boundaryCondition[1] + Math.ceil((boundaryCondition[3] - boundaryCondition[1]) / this.firstLevelSize[1]) * this.firstLevelSize[1]
        this.bBox = new BoundingBox2D(...boundaryCondition)

        // Set first level rule of subdivide rules by new boundary condition
        this.subdivideRules = [[
            (boundaryCondition[2] - boundaryCondition[0]) / this.firstLevelSize[0],
            (boundaryCondition[3] - boundaryCondition[1]) / this.firstLevelSize[1],
        ]]
        // Add other level rules to subdivide rules
        this.subdivideRules.push(...subdivideRules)

        // Create core recorders
        this.gridRecorder = new GridRecorder({
            bBox: this.bBox,
            srcCS: this.srcCS,
            targetCS: 'EPSG:4326',
            rules: this.subdivideRules
        },
            this.maxGridNum,
            {
                workerCount: 4,
                operationCapacity: 1000,
            })

        // Set WebGL2 context
        this._gl = this.map.painter.context.gl

        // Set storage texture memory
        this.storageTextureSize = Math.ceil(Math.sqrt(this.maxGridNum))

        // Make palette color list
        const colorGenerator = new VibrantColorGenerator()
        this.paletteColorList = new Uint8Array(this.subdivideRules.length * 3)
        for (let i = 0; i < this.subdivideRules.length; i++) {
            const color = colorGenerator.nextColor().map(channel => channel * 255.0)
            this.paletteColorList.set(color, i * 3)
        }

        // Bind callbacks and event handlers
        this.updateGPUGrid = this._updateGPUGrid.bind(this)
        this.updateGPUGrids = this._updateGPUGrids.bind(this)
        this.updateGPUEdges = this._updateGPUEdges.bind(this)
        this.mouseupHandler = this._mouseupHandler.bind(this)
        this.mousedownHandler = this._mousedownHandler.bind(this)
        this.mousemoveHandler = this._mousemoveHandler.bind(this)
        this.mouseoutHandler = this._mouseoutHandler.bind(this)
        this.resizeHandler = this._resizeHandler.bind(this)

        // Init interaction option
        this.uiOption = {
            level: 2,
            capacity: 0.0,
        }

        // Launch Dat.GUI
        this.gui = new GUI()
        const brushFolder = this.gui.addFolder('Brush')
        brushFolder.add(this.uiOption, 'level', 1, this.subdivideRules.length - 1, 1)
        brushFolder.open()
        this.gui.add(this.uiOption, 'capacity', 0, this.maxGridNum).name('Capacity').listen()

        this.capacityController = this.gui.__controllers[0]
        this.capacityController.setValue(0.0)
        this.capacityController.domElement.style.pointerEvents = 'none'
    }

    // set currentType(type: number) {

    //     const gl = this._gl

    //     if (type === this._currentType) return

    //     this.typeChanged = true
    //     this._currentType = type

    //     if (type === this.EDITOR_TYPE) {

    //         // // Change event handlers
    //         // this.addEditorUIHandler()

    //         // // Find neighbours for all grids
    //         // // this.gridRecorder.findNeighbours()

    //         // // Generate hit list
    //         // this.gridRecorder.uuId_gridNode_map.forEach(grid => {
    //         //     if (grid.hit === true && grid.level !== 0) {
    //         //         this.hitGridList.push(grid)
    //         //         grid.hit = false
    //         //     }
    //         // })

    //         // // Set show list (it is static when in Editor type)
    //         // this.lineList = this.hitGridList.map(grid => this.gridRecorder.uuId_storageId_map.get(grid.uuId)!)

    //         // // Refill palette texture
    //         // gll.fillSubTexture2DByArray(gl, this._paletteTexture, 0, 0, 0, this.subdivideRules.length, 1, gl.RGB, gl.UNSIGNED_BYTE, this.paletteColorList)

    //     } else {

    //         // Change event handlers
    //         this.addSubdividerUIHandler()

    //         // Release cache
    //         // this.hitGridList.forEach(grid => grid.hit = true)
    //         // this.hitGridList = []

    //         // Refill palette texture
    //         const colorList = new Uint8Array(this.subdivideRules.length * 3)
    //         for (let i = 0; i < this.subdivideRules.length; i++) {
    //             colorList.set([0, 127, 127], i * 3)
    //         }
    //         gll.fillSubTexture2DByArray(gl, this._paletteTexture, 0, 0, 0, this.subdivideRules.length, 1, gl.RGB, gl.UNSIGNED_BYTE, colorList)
    //     }

    //     this.map.triggerRepaint()
    // }

    hitEditor(lon: number, lat: number) {

        // this.hitGridList.forEach(grid => {
        //     if (grid.within(this.bBox, lon, lat)) {
        //         grid.hit = true
        //         // this.edgeRecorder.calcGridEdges(grid, this.gridRecorder)
        //         console.log(grid.edges)
        //     }
        // })
    }

    // Fast function to upload one grid rendering info to GPU stograge texture
    writeGridInfoToTexture(info: [storageId: number, level: number, vertices: Float32Array]) {

        const gl = this._gl
        const [storageId, level, vertices] = info
        const storageU = storageId % this.storageTextureSize
        const storageV = Math.floor(storageId / this.storageTextureSize)

        gll.fillSubTexture2DArrayByArray(gl, this._storageTextureArray, 0, storageU, storageV, 0, 1, 1, 4, gl.RG, gl.FLOAT, vertices)
        gll.fillSubTexture2DByArray(gl, this._levelTexture, 0, storageU, storageV, 1, 1, gl.RED_INTEGER, gl.UNSIGNED_SHORT, new Uint16Array([level]))
    }

<<<<<<< HEAD
=======
    writeGridinfoToStorageBuffer(info: [storageid: number, level: number, vertices: Float32Array]) {

        const gl = this._gl
        const levelByteStride = 1 * 2
        const vertexByteStride = 2 * 4
        const [storageId, level, vertices] = info

        gl.bindBuffer(gl.ARRAY_BUFFER, this._tlStorageBuffer)
        gl.bufferSubData(gl.ARRAY_BUFFER, storageId * vertexByteStride, vertices, 0, 2)
        gl.bindBuffer(gl.ARRAY_BUFFER, this._trStorageBuffer)
        gl.bufferSubData(gl.ARRAY_BUFFER, storageId * vertexByteStride, vertices, 2, 2)
        gl.bindBuffer(gl.ARRAY_BUFFER, this._blStorageBuffer)
        gl.bufferSubData(gl.ARRAY_BUFFER, storageId * vertexByteStride, vertices, 4, 2)
        gl.bindBuffer(gl.ARRAY_BUFFER, this._brStorageBuffer)
        gl.bufferSubData(gl.ARRAY_BUFFER, storageId * vertexByteStride, vertices, 6, 2)
        gl.bindBuffer(gl.ARRAY_BUFFER, this._levelStorageBuffer)
        gl.bufferSubData(gl.ARRAY_BUFFER, storageId * levelByteStride, new Uint16Array([level]), 0, 1)

        gl.bindBuffer(gl.ARRAY_BUFFER, null)
    }

    // Optimized function to upload multiple grid rendering info to GPU storage texture
    // Note: grids must have continuous storageIds between 'fromStorageId' and 'toStogrageId'
    writeMultiGridInfoToStorageBuffer(infos: [fromStorageId: number, toStorageId: number, levels: Uint16Array, vertices: Float32Array]) {
        const gl = this._gl
        const [fromStorageId, _, levels, vertices] = infos
        const levelByteStride = 1 * 2
        const vertexByteStride = 2 * 4
        const gridCount = vertices.length / 8
        const lengthPerAttribute = 2 * gridCount

        gl.bindBuffer(gl.ARRAY_BUFFER, this._tlStorageBuffer)
        gl.bufferSubData(gl.ARRAY_BUFFER, fromStorageId * vertexByteStride, vertices, lengthPerAttribute * 0, lengthPerAttribute)
        gl.bindBuffer(gl.ARRAY_BUFFER, this._trStorageBuffer)
        gl.bufferSubData(gl.ARRAY_BUFFER, fromStorageId * vertexByteStride, vertices, lengthPerAttribute * 1, lengthPerAttribute)
        gl.bindBuffer(gl.ARRAY_BUFFER, this._blStorageBuffer)
        gl.bufferSubData(gl.ARRAY_BUFFER, fromStorageId * vertexByteStride, vertices, lengthPerAttribute * 2, lengthPerAttribute)
        gl.bindBuffer(gl.ARRAY_BUFFER, this._brStorageBuffer)
        gl.bufferSubData(gl.ARRAY_BUFFER, fromStorageId * vertexByteStride, vertices, lengthPerAttribute * 3, lengthPerAttribute)
        gl.bindBuffer(gl.ARRAY_BUFFER, this._levelStorageBuffer)
        gl.bufferSubData(gl.ARRAY_BUFFER, fromStorageId * levelByteStride, levels)

        gl.bindBuffer(gl.ARRAY_BUFFER, null)
    }

>>>>>>> 8333916a
    /** @deprecated */
    writeMultiGridInfoToTexture(infos: [fromStorageId: number, toStorageId: number, levels: Uint16Array, vertices: Float32Array]) {

        const gl = this._gl
        const [fromStorageId, toStorageId, levels, vertices] = infos

        const fromStorageU = fromStorageId % this.storageTextureSize
        const fromStorageV = Math.floor(fromStorageId / this.storageTextureSize)

        const toStorageU = toStorageId % this.storageTextureSize
        const toStorageV = Math.floor(toStorageId / this.storageTextureSize)

        const updateBlockHeight = toStorageV - fromStorageV + 1

        // FromStorageId and ToStorageId are on the same row of the storage texture
        if (updateBlockHeight === 1) {

            const updateBlockWidth = toStorageU - fromStorageU + 1
            gll.fillSubTexture2DArrayByArray(gl, this._storageTextureArray, 0, fromStorageU, fromStorageV, 0, updateBlockWidth, updateBlockHeight, 4, gl.RG, gl.FLOAT, vertices)
            gll.fillSubTexture2DByArray(gl, this._levelTexture, 0, fromStorageU, fromStorageV, updateBlockWidth, updateBlockHeight, gl.RED_INTEGER, gl.UNSIGNED_SHORT, levels)

        } else {

            const gridCount = vertices.length / 8
            const fullBlockRows = Math.max(updateBlockHeight - 2, 0)

            // Pre-allocate memory for a Float32Array that can satisfy all three updated situations
            const size_within_fromStorageU_textureSize = this.storageTextureSize - fromStorageU
            const size_within_fromStorageV_toStorageV = this.storageTextureSize * fullBlockRows
            const size_within_0_toStorageU = toStorageU + 1

            // Use the maximum size to allocate this memory
            const subBlockSize = Math.max(size_within_0_toStorageU, Math.max(size_within_fromStorageU_textureSize, size_within_fromStorageV_toStorageV))
            const subVertices = new Float32Array(subBlockSize * 8)

            // Update grid info for situation 1 //////////////////////////////////////////////////
            let srcOffset = 0
            let updateBlockWidth = this.storageTextureSize - fromStorageU
            let elementSize = updateBlockWidth * 2
            for (let i = 0; i < 4; i++) {
                const offset = (gridCount * i + srcOffset) * 2
                subVertices.set(vertices.subarray(offset, offset + elementSize), i * elementSize)
            }
            gll.fillSubTexture2DArrayByArray(gl, this._storageTextureArray, 0, fromStorageU, fromStorageV, 0, updateBlockWidth, 1, 4, gl.RG, gl.FLOAT, subVertices)
            gll.fillSubTexture2DByArray(gl, this._levelTexture, 0, fromStorageU, fromStorageV, updateBlockWidth, 1, gl.RED_INTEGER, gl.UNSIGNED_SHORT, levels, srcOffset)

            // Update grid info for situation 2 //////////////////////////////////////////////////
            srcOffset += updateBlockWidth
            if (fullBlockRows > 0) {

                updateBlockWidth = this.storageTextureSize
                elementSize = updateBlockWidth * fullBlockRows * 2
                for (let i = 0; i < 4; i++) {
                    const offset = (gridCount * i + srcOffset) * 2
                    subVertices.set(vertices.subarray(offset, offset + elementSize), i * elementSize)
                }
                gll.fillSubTexture2DArrayByArray(gl, this._storageTextureArray, 0, 0, fromStorageV + 1, 0, updateBlockWidth, fullBlockRows, 4, gl.RG, gl.FLOAT, subVertices)
                gll.fillSubTexture2DByArray(gl, this._levelTexture, 0, 0, fromStorageV + 1, updateBlockWidth, fullBlockRows, gl.RED_INTEGER, gl.UNSIGNED_SHORT, levels, srcOffset)
            }

            // Update grid info for situation 3 //////////////////////////////////////////////////
            srcOffset += updateBlockWidth * fullBlockRows
            updateBlockWidth = toStorageU + 1
            elementSize = updateBlockWidth * 2
            for (let i = 0; i < 4; i++) {
                const offset = (gridCount * i + srcOffset) * 2
                subVertices.set(vertices.subarray(offset, offset + elementSize), i * elementSize)
            }
            gll.fillSubTexture2DArrayByArray(gl, this._storageTextureArray, 0, 0, toStorageV, 0, updateBlockWidth, 1, 4, gl.RG, gl.FLOAT, subVertices)
            gll.fillSubTexture2DByArray(gl, this._levelTexture, 0, 0, toStorageV, updateBlockWidth, 1, gl.RED_INTEGER, gl.UNSIGNED_SHORT, levels, srcOffset)
        }
    }

<<<<<<< HEAD
    // Fast function to upload one grid rendering info to GPU stograge buffer
    writeGridInfoToStorageBuffer(info: [ storageId: number, level: number, vertices: Float32Array ]) {

        const gl = this._gl
        const levelByteStride = 1 * 2
        const vertexByteStride = 2 * 4
        const [ storageId, level, vertices ] = info

        gl.bindBuffer(gl.ARRAY_BUFFER, this._gridTlStorageBuffer)
        gl.bufferSubData(gl.ARRAY_BUFFER, storageId * vertexByteStride, vertices, 0, 2)
        gl.bindBuffer(gl.ARRAY_BUFFER, this._gridTrStorageBuffer)
        gl.bufferSubData(gl.ARRAY_BUFFER, storageId * vertexByteStride, vertices, 2, 2)
        gl.bindBuffer(gl.ARRAY_BUFFER, this._gridBlStorageBuffer)
        gl.bufferSubData(gl.ARRAY_BUFFER, storageId * vertexByteStride, vertices, 4, 2)
        gl.bindBuffer(gl.ARRAY_BUFFER, this._gridBrStorageBuffer)
        gl.bufferSubData(gl.ARRAY_BUFFER, storageId * vertexByteStride, vertices, 6, 2)
        gl.bindBuffer(gl.ARRAY_BUFFER, this._gridLevelStorageBuffer)
        gl.bufferSubData(gl.ARRAY_BUFFER, storageId * levelByteStride, new Uint16Array([level]), 0, 1)

        gl.bindBuffer(gl.ARRAY_BUFFER, null)
    }

    // Optimized function to upload multiple grid rendering info to GPU storage buffer
    // Note: grids must have continuous storageIds from 'storageid' to 'toStorageId'
    writeMultiGridInfoToStorageBuffer(infos: [ fromStorageId: number, toStorageId: number, levels: Uint16Array, vertices: Float32Array ]) {
        
        const gl = this._gl
        const [ fromStorageId, _, levels, vertices ] = infos
        const levelByteStride = 1 * 2
        const vertexByteStride = 2 * 4
        const gridCount = vertices.length / 8
        const lengthPerAttribute = 2 * gridCount

        gl.bindBuffer(gl.ARRAY_BUFFER, this._gridTlStorageBuffer)
        gl.bufferSubData(gl.ARRAY_BUFFER, fromStorageId * vertexByteStride, vertices, lengthPerAttribute * 0, lengthPerAttribute)
        gl.bindBuffer(gl.ARRAY_BUFFER, this._gridTrStorageBuffer)
        gl.bufferSubData(gl.ARRAY_BUFFER, fromStorageId * vertexByteStride, vertices, lengthPerAttribute * 1, lengthPerAttribute)
        gl.bindBuffer(gl.ARRAY_BUFFER, this._gridBlStorageBuffer)
        gl.bufferSubData(gl.ARRAY_BUFFER, fromStorageId * vertexByteStride, vertices, lengthPerAttribute * 2, lengthPerAttribute)
        gl.bindBuffer(gl.ARRAY_BUFFER, this._gridBrStorageBuffer)
        gl.bufferSubData(gl.ARRAY_BUFFER, fromStorageId * vertexByteStride, vertices, lengthPerAttribute * 3, lengthPerAttribute)
        gl.bindBuffer(gl.ARRAY_BUFFER, this._gridLevelStorageBuffer)
        gl.bufferSubData(gl.ARRAY_BUFFER, fromStorageId * levelByteStride, levels)

        gl.bindBuffer(gl.ARRAY_BUFFER, null)
    }
    
=======
>>>>>>> 8333916a
    async init() {

        // Init DOM Elements and handlers ////////////////////////////////////////////////////////////
        // [0] Box Picking Canvas
        const canvas2d = document.querySelector('#canvas2d') as HTMLCanvasElement
        const rect = canvas2d.getBoundingClientRect()
        canvas2d.width = rect.width
        canvas2d.height = rect.height
        this.ctx = canvas2d.getContext('2d')

        // [1] Create Control Pannel Dom
        const pannel = document.createElement('div')
        pannel.id = 'pannel'
        pannel.classList.add('pannel')
        pannel.innerHTML = `
            <div class="pannel-title f-center f3">Control-Pannel</div>
            <div class="pannel-content">
              <div class="tool-container f-row">
                <div class="tool-title f-center f2">Tool</div>
                <div class="tool-content f-row">
                  <div class="tool-item pic" id="brush" data-active="false" data-type="tool" data-val="brush"></div>
                  <div class="tool-item pic" id="box"   data-active="false" data-type="tool" data-val="box"></div>
                </div>
              </div>
              <div class="editor-container f-row">
                <div class="editor-title f-center f2">Editor</div>
                <div class="editor-content f-col">
                  <div class="editor-item p0_0_1_0" id="topology" data-active="false" data-type="editor" data-val="topology">
                    <div class="f-center p5_0 f1 editor-name">Topology-Editor</div>
                    <div class="f-row f-even">
                      <div class="f0 sub-item p0_5" id="subdivide" data-active="false" data-type="mode" data-val="subdivide">Subdivide</div>
                      <div class="f0 sub-item p0_5" id="delete"    data-active="false" data-type="mode" data-val="delete">Delete</div>
                    </div>
                  </div>
                  <div class="editor-item" id="attribute" data-active="false" data-type="editor" data-val="attribute">
                    <div class="f-center p10_5 f1 editor-name">Attribute-Editor</div>
                  </div>
                </div>
              </div>
            </div>
        `
        document.body.appendChild(pannel)

        // [2] Setup Control Panne Surface Interaction
        const ids = ['box', 'brush', 'topology', 'attribute', 'subdivide', 'delete']
        const doms = ids.map(id => document.querySelector(`#${id}`)! as HTMLDivElement)

        const deactivate = (type: string) => {
            doms.forEach(d => d.dataset.type === type && (d.dataset.active = 'false'))
            requestAnimationFrame(() => {
                type === "editor" && deactivate("mode")
            })
        }

        const activate = (dom: HTMLDivElement) => {
            dom.dataset.active = 'true'
            if (dom.dataset.val === "topology") {
                requestAnimationFrame(() => {
                    const modeDom = doms.find(d => d.dataset.val === this.EditorState.mode)
                    modeDom && (modeDom!.dataset.active = 'true')
                })
            }
        }

        const handleClick = (dom: HTMLDivElement) => {
            const { type, val, active } = dom.dataset as { type: string, val: string, active: string }
            if (active === 'true' && val === 'topology') {
                for (let dom of doms) {
                    if (dom.dataset.type === 'mode' && dom.dataset.active === 'true') {
                        return
                    }
                }
            }
            else if (active === 'true') {
                dom.dataset.active = 'false' //only cancel the active
                this.EditorState[type] = 'none'
                val === 'attribute' && (this.EditorState.mode = 'none')
                return
            }
            deactivate(type)
            activate(dom)
            this.EditorState[type] = val
        }

        const initState = (state: { editor: string, mode: string, tool: string }) => {
            requestAnimationFrame(() => {
                doms.forEach((d: HTMLDivElement) => {
                    const activateVal = Object.values(state)
                    if (activateVal.includes(d.dataset.val as string)) {
                        d.dataset.active = 'true'
                    }
                })
                this.EditorState.editor = state.editor
                this.EditorState.mode = state.mode
                this.EditorState.tool = state.tool
            })
        }

        doms.forEach((dom: HTMLDivElement) => {
            (dom).addEventListener('click', _ => { handleClick(dom) })
        })

        // [3] Setup Control Panne Core Interaction
        const proxyHandler = {
            set: this._handleStateSet.bind(this),
            get: this._handleStateGet.bind(this)
        }

        this.EditorState = new Proxy(this._EditorState, proxyHandler)

        // Default Editor State
        const defaultState = {
            editor: 'topology',
            tool: 'brush',
            mode: 'subdivide'
        }
        initState(defaultState)

        // [4] Remove Event handler for map boxZoom
        this.map.boxZoom.disable()

        /*
        // [2] Subdivider Type Button
        const subdividerButton = document.createElement('button')
        subdividerButton.title = 'Grid Subdivider'
        subdividerButton.addEventListener('click', () => this.currentType = this.SUBDIVIDER_TYPE)
        axios.get('/icon/Subdivider.svg')
            .then(response => {

                const svgContent = response.data
                subdividerButton.style.top = '45%'
                subdividerButton.innerHTML = svgContent

                const svgElement = subdividerButton.querySelector('svg')
                if (svgElement) {

                    svgElement.style.width = '100%'
                    svgElement.style.height = '100%'
                    svgElement.setAttribute('preserveAspectRatio', 'xMidYMid meet')

                    if (!svgElement.getAttribute('viewBox')) {
                        svgElement.setAttribute('viewBox', `0 0 ${svgElement.width.baseVal.value} ${svgElement.height.baseVal.value}`)
                    }
                }
                document.body.appendChild(subdividerButton)
            })
            .catch(error => {
                console.error('Error loading SVG: ', error)
            })
        addButtonClickListener(subdividerButton)

        // Make subdivider type as default
        subdividerButton.classList.add('active') // add blooming effect
        this.addSubdividerUIHandler()

        // [3] Editor Type Button
        const editorButton = document.createElement('button')
        editorButton.title = 'Grid Editor'
        editorButton.addEventListener('click', () => this.currentType = this.EDITOR_TYPE)
        axios.get('/icon/Editor.svg')
            .then(response => {

                const svgContent = response.data
                editorButton.style.top = '55%'
                editorButton.innerHTML = svgContent

                const svgElement = editorButton.querySelector('svg')
                if (svgElement) {

                    svgElement.style.width = '100%'
                    svgElement.style.height = '100%'
                    svgElement.style.padding = '0px 0px'
                    svgElement.setAttribute('preserveAspectRatio', 'xMidYMid meet')

                    if (!svgElement.getAttribute('viewBox')) {
                        svgElement.setAttribute('viewBox', `0 0 ${svgElement.width.baseVal.value} ${svgElement.height.baseVal.value}`)
                    }
                }
                document.body.appendChild(editorButton)
            })
            .catch(error => {
                console.error('Error loading SVG: ', error)
            })
        addButtonClickListener(editorButton)

        // [4] Add event listner for <Shift + D> (Open removing grid mode)
        document.addEventListener('keydown', e => {

            if (e.shiftKey && e.key === 'D') {
                this.isDeleteMode = !this.isDeleteMode
                console.log(`Delete Mode: ${this.isDeleteMode ? 'ON' : 'OFF'}`)
            }

            if (e.key === 'B') {
                this.isBoxPickingMode = !this.isBoxPickingMode
                console.log(`Box-Picking Mode: ${this.isBoxPickingMode ? 'ON' : 'OFF'}`)
            }
        })
        */

        // [5] Add event listner for <Shift + T> (Set grid transparent or not)
        document.addEventListener('keydown', e => {

            if (e.shiftKey && e.key === 'T') {
                this.isTransparent = !this.isTransparent
                console.log(`Grid Transparent: ${this.isTransparent ? 'ON' : 'OFF'}`)
                this.map.triggerRepaint()
            }
        })

        // [6] Add event listner for <Shift + E> (Parse topology for grids and edges)
        document.addEventListener('keydown', e => {

            if (e.shiftKey && e.key === 'E') {

                this.gridRecorder.parseGridTopology(this.updateGPUEdges)

                this.map.triggerRepaint()
            }
        })

        // Init GPU resources ////////////////////////////////////////////////////////////

        const gl = this._gl

        gll.enableAllExtensions(gl)

        // Create shader
        this._edgeShader = await gll.createShader(gl, '/shaders/edge.glsl')
        this._pickingShader = await gll.createShader(gl, '/shaders/picking.glsl')
        this._gridLineShader = await gll.createShader(gl, '/shaders/gridLine.glsl')
        this._gridMeshShader = await gll.createShader(gl, '/shaders/gridMesh.glsl')

        // Set static uniform in shaders
        gl.useProgram(this._gridMeshShader)
        gl.uniform1i(gl.getUniformLocation(this._gridMeshShader, 'paletteTexture'), 0)

        gl.useProgram(this._edgeShader)
        gl.uniform1i(gl.getUniformLocation(this._edgeShader, 'paletteTexture'), 0)

        gl.useProgram(null)

        // Create edge storage buffer
        this._edgeStorageVAO = gl.createVertexArray()
        // Max edge Size = maxGridNum * 4
        this._edgeStorageBuffer = gll.createArrayBuffer(gl, this.maxGridNum * 4 * 4 * 4, gl.DYNAMIC_DRAW)!

        gl.bindVertexArray(this._edgeStorageVAO)

        gl.bindBuffer(gl.ARRAY_BUFFER, this._edgeStorageBuffer)
        gl.vertexAttribPointer(0, 4, gl.FLOAT, false, 4 * 4, 0)
        gl.enableVertexAttribArray(0)
        gl.vertexAttribDivisor(0, 1)

        gl.bindVertexArray(null)
        gl.bindBuffer(gl.ARRAY_BUFFER, null)

        // Create grid storage buffer
        this._gridStorageVAO = gl.createVertexArray()
        this._gridTlStorageBuffer = gll.createArrayBuffer(gl, this.maxGridNum * 2 * 4, gl.DYNAMIC_DRAW)!
        this._gridTrStorageBuffer = gll.createArrayBuffer(gl, this.maxGridNum * 2 * 4, gl.DYNAMIC_DRAW)!
        this._gridBlStorageBuffer = gll.createArrayBuffer(gl, this.maxGridNum * 2 * 4, gl.DYNAMIC_DRAW)!
        this._gridBrStorageBuffer = gll.createArrayBuffer(gl, this.maxGridNum * 2 * 4, gl.DYNAMIC_DRAW)!
        this._gridLevelStorageBuffer = gll.createArrayBuffer(gl, this.maxGridNum * 1 * 2, gl.DYNAMIC_DRAW)!

        gl.bindVertexArray(this._gridStorageVAO)

        gl.bindBuffer(gl.ARRAY_BUFFER, this._gridTlStorageBuffer)
        gl.vertexAttribPointer(0, 2, gl.FLOAT, false, 2 * 4, 0)
        gl.enableVertexAttribArray(0)

        gl.bindBuffer(gl.ARRAY_BUFFER, this._gridTrStorageBuffer)
        gl.vertexAttribPointer(1, 2, gl.FLOAT, false, 2 * 4, 0)
        gl.enableVertexAttribArray(1)

        gl.bindBuffer(gl.ARRAY_BUFFER, this._gridBlStorageBuffer)
        gl.vertexAttribPointer(2, 2, gl.FLOAT, false, 2 * 4, 0)
        gl.enableVertexAttribArray(2)

        gl.bindBuffer(gl.ARRAY_BUFFER, this._gridBrStorageBuffer)
        gl.vertexAttribPointer(3, 2, gl.FLOAT, false, 2 * 4, 0)
        gl.enableVertexAttribArray(3)

        gl.bindBuffer(gl.ARRAY_BUFFER, this._gridLevelStorageBuffer)
        gl.vertexAttribIPointer(4, 1, gl.UNSIGNED_SHORT, 1 * 2, 0)
        gl.enableVertexAttribArray(4)

        gl.vertexAttribDivisor(0, 1)
        gl.vertexAttribDivisor(1, 1)
        gl.vertexAttribDivisor(2, 1)
        gl.vertexAttribDivisor(3, 1)
        gl.vertexAttribDivisor(4, 1)

        gl.bindVertexArray(null)
        gl.bindBuffer(gl.ARRAY_BUFFER, null)

        // Create texture
        this._paletteTexture = gll.createTexture2D(gl, 1, this.subdivideRules.length, 1, gl.RGB8)
        // this._levelTexture = gll.createTexture2D(gl, 1, this.storageTextureSize, this.storageTextureSize, gl.R16UI)
        // this._storageTextureArray = gll.createTexture2DArray(gl, 1, 4, this.storageTextureSize, this.storageTextureSize, gl.RG32F)

        // Create picking pass
        this._pickingTexture = gll.createTexture2D(gl, 0, 1, 1, gl.RGBA8, gl.RGBA, gl.UNSIGNED_BYTE, new Uint8Array([0, 0, 0, 0]))
        this._pickingRBO = gll.createRenderBuffer(gl, 1, 1)
        this._pickingFBO = gll.createFrameBuffer(gl, [this._pickingTexture], 0, this._pickingRBO)

        this._boxPickingTexture = gll.createTexture2D(gl, 0, gl.canvas.width, gl.canvas.height, gl.RGBA8, gl.RGBA, gl.UNSIGNED_BYTE, new Uint8Array(gl.canvas.width * gl.canvas.height * 4).fill(0))
        this._boxPickingRBO = gll.createRenderBuffer(gl, gl.canvas.width, gl.canvas.height)
        this._boxPickingFBO = gll.createFrameBuffer(gl, [this._boxPickingTexture], 0, this._boxPickingRBO)


        // Init palette texture (default in subdivider type)
        const colorList = new Uint8Array(this.subdivideRules.length * 3)
        for (let i = 0; i < this.subdivideRules.length; i++) {
            colorList.set([0, 127, 127], i * 3)
        }
        gll.fillSubTexture2DByArray(gl, this._paletteTexture, 0, 0, 0, this.subdivideRules.length, 1, gl.RGB, gl.UNSIGNED_BYTE, this.paletteColorList)

        // Init workers of gridRecorder ////////////////////////////////////////////////////////////

        this.gridRecorder.init(() => {

            this.gridRecorder.subdivideGrid(0, 0, (infos: any) => {

                this.updateGPUGrids(infos)

                // Raise flag when the root grid (level: 0, globalId: 0) has been subdivided
                this.isInitialized = true
            })
        })
    }

    removeUIHandler() {

        this.map
            .off('mouseup', this.mouseupHandler as any)
            .off('mousedown', this.mousedownHandler as any)
            .off('mousemove', this.mousemoveHandler as any)
            .off('mouseout', this.mouseoutHandler as any)
            .off('resize', this.resizeHandler as any)

    }

    addSubdividerUIHandler() {

        this.removeUIHandler()

        this.map
            .on('mouseup', this.mouseupHandler as any)
            .on('mousedown', this.mousedownHandler as any)
            .on('mousemove', this.mousemoveHandler as any)
            .on('mouseout', this.mouseoutHandler as any)
            .on('resize', this.resizeHandler as any)
    }

    addEditorUIHandler() {
        this.removeUIHandler()

        this.map
            .on('mouseup', this.mouseupHandler as any)
            .on('mousedown', this.mousedownHandler as any)
    }

    $hit(storageIds: number | number[]) {
        // Delete mode
        if (this.EditorState.mode === 'delete') {
            if (Array.isArray(storageIds))
                this.gridRecorder.removeGrids(storageIds, this.updateGPUGrid);
            else
                storageIds >= 0 && this.gridRecorder.removeGrid(storageIds, this.updateGPUGrid);
        }
        // Subdivider type
        else if (this.EditorState.mode === 'subdivide') {

            const ids = Array.isArray(storageIds) ? storageIds : [storageIds];
            ids.forEach((storageId: number) => {
                if (storageId < 0) return
                const maxLevel = this.subdivideRules.length - 1
                const [hitLevel] = this.gridRecorder.getGridInfoByStorageId(storageId)

                // Nothing will happen if the hit grid has the maximize level
                if (hitLevel === maxLevel) return

                const targetLevel = Math.min(this.uiOption.level, maxLevel)

                // Nothing will happen if subdivide grids more than one level
                // Or target subdivided level equals to hitLevel
                if (targetLevel - hitLevel > 1 || targetLevel == hitLevel) return

                this.hitSet.add([
                    storageId,      // FromStorageId
                    targetLevel,    // ToLevel
                ].join('-'))
            })
        }

        this.map.triggerRepaint()
    }
    /*
    hit(storageId: number) {
        // Delete mode
        if (this.EditorState.mode === 'delete') {

            this.gridRecorder.removeGrid(storageId, this.updateGPUGrid)
        }
        // Subdivider type
        else if (this.EditorState.mode === 'subdivide') {

            const maxLevel = this.subdivideRules.length - 1
            const [hitLevel] = this.gridRecorder.getGridInfoByStorageId(storageId)

            // Nothing will happen if the hit grid has the maximize level
            if (hitLevel === maxLevel) return

            const targetLevel = Math.min(this.uiOption.level, maxLevel)

            // Nothing will happen if subdivide grids more than one level
            // Or target subdivided level equals to hitLevel
            if (targetLevel - hitLevel > 1 || targetLevel == hitLevel) return

            // const [x, y] = this.projConverter.inverse(coordinates)
            // const { width, height } = this.gridRecorder.levelInfos[targetLevel]
            // const normalizedX = (x - this.bBox.xMin) / (this.bBox.xMax - this.bBox.xMin)
            // const normalizedY = (y - this.bBox.yMin) / (this.bBox.yMax - this.bBox.yMin)

            // // Nothing will happen if mouse is out of boundary condition
            // if (normalizedX < 0 || normalizedX >= 1 || normalizedY < 0 || normalizedY >= 1) return

            // // Calculate globalId of the target grid
            // const col = Math.floor(normalizedX * width)
            // const row = Math.floor(normalizedY * height)
            // const globalId = row * width + col

            this.hitSet.add([
                // hitLevel,       // FromLevel
                storageId,      // FromStorageId
                targetLevel,    // ToLevel
                // globalId,       // ToGlobalId
            ].join('-'))
        }

        this.map.triggerRepaint()
    }

    hits(storageIds: number[]) {
        // Delete mode
        if (this.EditorState.mode === 'delete') {
            this.gridRecorder.removeGrids(storageIds, this.updateGPUGrid)
        }
        // Subdivider type
        else if (this.EditorState.mode === 'subdivide') {

            storageIds.forEach(storageId => {

                const maxLevel = this.subdivideRules.length - 1
                const [hitLevel] = this.gridRecorder.getGridInfoByStorageId(storageId)

                // Nothing will happen if the hit grid has the maximize level
                if (hitLevel === maxLevel) return

                const targetLevel = Math.min(this.uiOption.level, maxLevel)

                // Nothing will happen if subdivide grids more than one level
                // Or target subdivided level equals to hitLevel
                if (targetLevel - hitLevel > 1 || targetLevel == hitLevel) return

                this.hitSet.add([
                    storageId,      // FromStorageId
                    targetLevel,    // ToLevel
                ].join('-'))

            })
        }

        this.map.triggerRepaint()
    }
    */
    removeGrid(storageId: number) {
        this.gridRecorder.removeGrid(storageId, this.updateGPUGrid)
        this.map.triggerRepaint()
    }

    removeGrids(storageIds: number[]) {
        this.gridRecorder.removeGrids(storageIds, this.updateGPUGrid)
        this.map.triggerRepaint()
    }

    subdivideGrid(info: string) {
        const [level, globalId] = decodeInfo(info)
        this.gridRecorder.subdivideGrid(level, globalId, this.updateGPUGrids)
    }

    tickGrids() {

        // if (this._currentType === this.SUBDIVIDER_TYPE) {
        if (this.EditorState.editor === "topology") {

            // Parse hitSet
            const subdividableUUIDs = new Array<string>()
            const removableStorageIds = new Array<number>()
            this.hitSet.forEach(hitActionInfo => {
                const [fromStorageId, toLevel] = decodeInfo(hitActionInfo)
                const [removableLevel, removableGlobalId] = this.gridRecorder.getGridInfoByStorageId(fromStorageId)

                // Check if valid
                if (removableLevel >= toLevel || toLevel - removableLevel > 1) return
                // let parentGlobalId = this.gridRecorder.getParentGlobalId(toLevel, toGlobalId)
                // for (let parentLevel = toLevel - 1; parentLevel >= fromLevel; parentLevel--) {
                //     if (parentLevel === fromLevel && removableGlobalId !== parentGlobalId) return
                //     parentGlobalId = this.gridRecorder.getParentGlobalId(parentLevel, parentGlobalId)
                // }

                // Remove grids
                // this.removeGrid(fromStorageId)
                removableStorageIds.push(fromStorageId)

                // Subdivide grid
                subdividableUUIDs.push([removableLevel, removableGlobalId].join('-'))
                // this.subdivideGrid([removableLevel, removableGlobalId].join('-'))

                // Parse info about subdividable grid
                // const subdivideStack: Array<string> = []
                // let parentGlobalId = this.gridRecorder.getParentGlobalId(toLevel, toGlobalId)
                // for (let parentLevel = toLevel - 1; parentLevel >= fromLevel; parentLevel--) {
                //     subdivideStack.push([parentLevel, parentGlobalId].join('-'))
                //     parentGlobalId = this.gridRecorder.getParentGlobalId(parentLevel, parentGlobalId)
                // }

                // // Subdivide grids
                // while (subdivideStack.length) {
                //     const subdivideTask = subdivideStack.pop()!
                //     this.subdivideGrid(subdivideTask)
                // }
            })
            removableStorageIds.length && this.removeGrids(removableStorageIds)
            subdividableUUIDs.forEach(uuid => this.subdivideGrid(uuid))
            // removableStorageIds.forEach(storageId => this.removeGrid(storageId))

        } else {

            // (this.hitSet as Set<{ lon: number, lat: number }>).forEach(({ lon, lat }) => {
            //     this.hitEditor(lon, lat)
            // })

            // this.tickEditor()
        }

        this.hitSet.clear()
        this.typeChanged = false
    }

    async onAdd(_: NHMap, gl: WebGL2RenderingContext) {

        this._gl = gl
        await this.init()
    }

    render(gl: WebGL2RenderingContext, _: number[]) {

        // Skip if not ready
        if (!this.isInitialized || !this.gridRecorder.isReady) return

        // Tick logic
        this.map.update()
        this.tickGrids()

<<<<<<< HEAD
        // Tick render: Mesh Pass
        ;(!this.isTransparent) && this.drawGridMeshes()
        
        // Tick render: Line Pass
        if (this.gridRecorder.edgeNum) {
            !this.isTransparent && this.drawEdges()
        } else {
            (!this.isTransparent) && this.drawGridLines()
        }
=======
            // Tick render: Mesh Pass
            ; (!this.isTransparent) && this.drawGridMesh()

            // Tick render: Line Pass
            ; (!this.isTransparent) && this.drawGridLine()
>>>>>>> 8333916a

        // WebGL check
        gll.errorCheck(gl)

        // Update display of capacity
        this.uiOption.capacity = this.gridRecorder.gridNum
        this.capacityController.updateDisplay()
    }

    /**
     * @param pickingMatrix 
     * @returns { number } StorageId of the picked grid
     */
    picking(pickingMatrix: mat4): number {

        const gl = this._gl

        gl.bindFramebuffer(gl.FRAMEBUFFER, this._pickingFBO)
        gl.viewport(0, 0, 1, 1)

        gl.clearColor(1.0, 1.0, 1.0, 1.0)
        gl.clear(gl.COLOR_BUFFER_BIT | gl.DEPTH_BUFFER_BIT)

        gl.disable(gl.BLEND)

        gl.depthFunc(gl.LESS)
        gl.enable(gl.DEPTH_TEST)

        gl.useProgram(this._pickingShader)
<<<<<<< HEAD
        
        gl.bindVertexArray(this._gridStorageVAO)
=======

        gl.bindVertexArray(this._storageVAO)
>>>>>>> 8333916a

        gl.uniform2fv(gl.getUniformLocation(this._pickingShader, 'centerLow'), this.map.centerLow)
        gl.uniform2fv(gl.getUniformLocation(this._pickingShader, 'centerHigh'), this.map.centerHigh)
        gl.uniformMatrix4fv(gl.getUniformLocation(this._pickingShader, 'pickingMatrix'), false, pickingMatrix)
        gl.uniformMatrix4fv(gl.getUniformLocation(this._pickingShader, 'uMatrix'), false, this.map.relativeEyeMatrix)

        gl.drawArraysInstanced(gl.TRIANGLE_STRIP, 0, 4, this.gridRecorder.gridNum)

        gl.flush()

        const pixel = new Uint8Array(4)
        gl.readPixels(0, 0, 1, 1, gl.RGBA, gl.UNSIGNED_BYTE, pixel)
        gl.bindFramebuffer(gl.FRAMEBUFFER, null)

        // Return storageId of the picked grid
        return pixel[0] + (pixel[1] << 8) + (pixel[2] << 16) + (pixel[3] << 24)
    }
<<<<<<< HEAD
    
    drawGridMeshes() {
=======

    boxPicking(pickingBox: number[]) {

        const gl = this._gl
        const canvas = gl.canvas as HTMLCanvasElement
        const computedStyle = window.getComputedStyle(canvas)
        const canvasWidth = +computedStyle.width.split('px')[0]
        const canvasHeight = +computedStyle.height.split('px')[0]

        const minx = Math.min(pickingBox[0], pickingBox[2])
        const miny = Math.max(pickingBox[1], pickingBox[3])
        const maxx = Math.max(pickingBox[0], pickingBox[2])
        const maxy = Math.min(pickingBox[1], pickingBox[3])

        const [startX, startY, endX, endY] = [minx, miny, maxx, maxy]

        const pixelX = (startX)
        const pixelY = (canvasHeight - startY - 1)
        const pixelEndX = (endX)
        const pixelEndY = (canvasHeight - endY - 1)
        const width = Math.floor(pixelEndX - pixelX)
        const height = Math.floor(pixelEndY - pixelY)

        const boxPickingMatrix = mat4.create()

        gl.bindFramebuffer(gl.FRAMEBUFFER, this._boxPickingFBO)
        gl.viewport(0, 0, canvasWidth, canvasHeight)

        gl.clearColor(1.0, 1.0, 1.0, 1.0)
        gl.clear(gl.COLOR_BUFFER_BIT | gl.DEPTH_BUFFER_BIT)

        gl.disable(gl.BLEND)

        gl.depthFunc(gl.LESS)
        gl.enable(gl.DEPTH_TEST)

        gl.useProgram(this._pickingShader)

        gl.bindVertexArray(this._storageVAO)

        gl.uniform2fv(gl.getUniformLocation(this._pickingShader, 'centerLow'), this.map.centerLow)
        gl.uniform2fv(gl.getUniformLocation(this._pickingShader, 'centerHigh'), this.map.centerHigh)
        gl.uniformMatrix4fv(gl.getUniformLocation(this._pickingShader, 'pickingMatrix'), false, boxPickingMatrix)
        gl.uniformMatrix4fv(gl.getUniformLocation(this._pickingShader, 'uMatrix'), false, this.map.relativeEyeMatrix)

        gl.drawArraysInstanced(gl.TRIANGLE_STRIP, 0, 4, this.gridRecorder.nextStorageId)

        gl.flush()

        const pixel = new Uint8Array(4 * width * height)
        gl.readPixels(pixelX, pixelY, width, height, gl.RGBA, gl.UNSIGNED_BYTE, pixel)
        gl.bindFramebuffer(gl.FRAMEBUFFER, null)

        const set = new Set<number>()
        const targetLevel = Math.min(this.uiOption.level, this.subdivideRules.length - 1)
        for (let i = 0; i < height; i += 1) {
            for (let j = 0; j < width; j += 1) {

                const pixleId = 4 * (i * width + j)
                const storageId = pixel[pixleId] + (pixel[pixleId + 1] << 8) + (pixel[pixleId + 2] << 16) + (pixel[pixleId + 3] << 24)
                if (storageId < 0 || set.has(storageId)) continue

                if (this.EditorState.mode === 'subdivide' &&
                    targetLevel - this.gridRecorder.getGridInfoByStorageId(storageId)[0] != 1)
                    continue

                set.add(storageId)
            }
        }
        return Array.from(set)
    }

    $picking(e: MapMouseEvent, e2: MapMouseEvent | undefined = undefined) {
        let storageIds
        if (e2) {//box mode
            const canvas = this._gl.canvas as HTMLCanvasElement
            const box = genPickingBox(canvas, this._boxPickingStart!, this._boxPickingEnd!)
            storageIds = this.boxPicking(box)
        } else {
            storageIds = this.picking(this._calcPickingMatrix(e))
        }
        return storageIds
    }

    drawGridMesh() {
>>>>>>> 8333916a

        const gl = this._gl

        gl.enable(gl.BLEND)
        gl.blendFunc(gl.SRC_ALPHA, gl.ONE_MINUS_SRC_ALPHA);

        gl.enable(gl.DEPTH_TEST)
        gl.depthFunc(gl.LESS)

        gl.useProgram(this._gridMeshShader)

<<<<<<< HEAD
        gl.bindVertexArray(this._gridStorageVAO)
        
=======
        gl.bindVertexArray(this._storageVAO)

>>>>>>> 8333916a
        gl.activeTexture(gl.TEXTURE0)
        gl.bindTexture(gl.TEXTURE_2D, this._paletteTexture)

        gl.uniform2fv(gl.getUniformLocation(this._gridMeshShader, 'centerLow'), this.map.centerLow)
        gl.uniform2fv(gl.getUniformLocation(this._gridMeshShader, 'centerHigh'), this.map.centerHigh)
        gl.uniformMatrix4fv(gl.getUniformLocation(this._gridMeshShader, 'uMatrix'), false, this.map.relativeEyeMatrix)

        gl.drawArraysInstanced(gl.TRIANGLE_STRIP, 0, 4, this.gridRecorder.gridNum)
    }

    drawGridLines() {

        const gl = this._gl

        gl.disable(gl.BLEND)
        gl.disable(gl.DEPTH_TEST)

        gl.useProgram(this._gridLineShader)

        gl.bindVertexArray(this._gridStorageVAO)

        gl.uniform2fv(gl.getUniformLocation(this._gridLineShader, 'centerLow'), this.map.centerLow)
        gl.uniform2fv(gl.getUniformLocation(this._gridLineShader, 'centerHigh'), this.map.centerHigh)
        gl.uniformMatrix4fv(gl.getUniformLocation(this._gridLineShader, 'uMatrix'), false, this.map.relativeEyeMatrix)

        gl.drawArraysInstanced(gl.LINE_LOOP, 0, 4, this.gridRecorder.gridNum)
    }

    drawEdges() {

        const gl = this._gl

        gl.disable(gl.BLEND)
        gl.disable(gl.DEPTH_TEST)

        gl.useProgram(this._edgeShader)

        gl.bindVertexArray(this._edgeStorageVAO)

        gl.uniform2fv(gl.getUniformLocation(this._edgeShader, 'centerLow'), this.map.centerLow)
        gl.uniform2fv(gl.getUniformLocation(this._edgeShader, 'centerHigh'), this.map.centerHigh)
        gl.uniformMatrix4fv(gl.getUniformLocation(this._edgeShader, 'uMatrix'), false, this.map.relativeEyeMatrix)

        gl.drawArraysInstanced(gl.LINE_STRIP, 0, 2, this.gridRecorder.edgeNum)
    }

    private _updateGPUGrid(info?: [storageId: number, level: number, vertices: Float32Array]) {

        if (info) {
            this.writeGridInfoToStorageBuffer(info)
            this._gl.flush()
        }
        this.map.triggerRepaint()
    }

    private _updateGPUGrids(infos?: [fromStorageId: number, toStorageId: number, levels: Uint16Array, vertices: Float32Array]) {

        if (infos) {
            this.writeMultiGridInfoToStorageBuffer(infos)
            this._gl.flush()
        }
        this.map.triggerRepaint()
    }

    private _updateGPUEdges(fromStorageId: number, vertexBuffer: Float32Array) {

        const gl = this._gl
        const vertexByteStride = 4 * 4

        gl.bindBuffer(gl.ARRAY_BUFFER, this._edgeStorageBuffer)
        gl.bufferSubData(gl.ARRAY_BUFFER, fromStorageId * vertexByteStride, vertexBuffer)

        gl.bindBuffer(gl.ARRAY_BUFFER, null)

        this.map.triggerRepaint()
    }

    private _calcPickingMatrix(e: MapMouseEvent) {

        const canvas = this._gl.canvas as HTMLCanvasElement
        const offsetX = e.originalEvent.clientX
        const offsetY = e.originalEvent.clientY

        const computedStyle = window.getComputedStyle(canvas)
        const canvasWidth = +computedStyle.width.split('px')[0]
        const canvasHeight = +computedStyle.height.split('px')[0]

        const ndcX = offsetX / canvasWidth * 2.0 - 1.0
        const ndcY = 1.0 - offsetY / canvasHeight * 2.0

        const pickingMatrix = mat4.create()
        mat4.scale(pickingMatrix, pickingMatrix, [canvasWidth * 0.5, canvasHeight * 0.5, 1.0])
        mat4.translate(pickingMatrix, pickingMatrix, [-ndcX, -ndcY, 0.0])

        return pickingMatrix
    }

    private _mousedownHandler(e: MapMouseEvent) {

        if (e.originalEvent.shiftKey && e.originalEvent.button === 0 && this.EditorState.tool === 'brush') {
            this.isShiftClick = true
            this.map.dragPan.disable()
        }
        //// ADDON 
        if (e.originalEvent.shiftKey && e.originalEvent.button === 0 && this.EditorState.tool === 'box') {
            this.isShiftClick = true
            this.map.dragPan.disable()
            this.map.scrollZoom.disable()
            this._boxPickingStart = e
            this._boxPickingEnd = e
            // drawRectangle(this.ctx,)
        }
    }

    private _mouseupHandler(e: MapMouseEvent) {

        if (this.isShiftClick) {

            this.map.dragPan.enable()
            this.map.scrollZoom.enable()

            let e1, e2
            if (this.EditorState.tool === 'brush') {
                e1 = e
                e2 = undefined
            } else {
                this._boxPickingEnd = e
                e1 = this._boxPickingStart!
                e2 = this._boxPickingEnd
            }

            const storageIds = this.$picking(e1, e2)
            this.$hit(storageIds)

            clear(this.ctx!)
            this._boxPickingStart = null
            this._boxPickingEnd = null
            this.isShiftClick = false

        }


        /*        
        if (this.isShiftClick && this.EditorState.tool === 'brush') {
            this.map.dragPan.enable()
            this.isShiftClick = false

            const storageId = this.picking(this._calcPickingMatrix(e))
            storageId >= 0 && this.hit(storageId)

            // GPU Picking Vs CPU Picking
            if (0) {
                // let start = 0, end = 0

                // // GPU Picking
                // start = Date.now()
                // let uuid: string | null = this.picking(this._calcPickingMatrix(e))
                // if (uuid) {
                //     const [ level, globalId ] = uuid.split('-').map(key => Number(key))
                //     console.log(level, globalId)
                //     end = Date.now()
                //     console.log(`GPU Picking: ${end - start} ms`)
                // }

                // // CPU Picking
                // uuid = ''
                // start = Date.now()
                // const [ lon, lat ] = this.projConverter.inverse(e.lngLat.toArray())
                // this.gridRecorder.storageId_uuId_map.values()
                // .filter(uuId => node.hit && node.within(this.bBox, lon, lat)).forEach(node => uuid = node.uuId)
                // if (uuid !== '') {
                //     const [ level, globalId ] = uuid.split('-').map(key => Number(key))
                //     console.log(level, globalId)
                //     end = Date.now()
                //     console.log(`CPU Picking: ${end - start} ms`)
                // }
            }
        }
        //// ADDON 2025/1/3
        if (this.isShiftClick && this.EditorState.tool === 'box') {

            this.map.dragPan.enable()
            this.map.scrollZoom.enable()
            this.isShiftClick = false
            this._boxPickingEnd = e

            const canvas = this._gl.canvas as HTMLCanvasElement
            const box = genPickingBox(canvas, this._boxPickingStart!, this._boxPickingEnd!)
            const storageIds = this.boxPicking(box)

            // storageIds.forEach(sid => this.hit(sid))
            this.hits(storageIds)

            // reset
            clear(this.ctx!)
            this._boxPickingStart = null
            this._boxPickingEnd = null
        }

        */

    }

    private _mousemoveHandler(e: MapMouseEvent) {

        if (this.isShiftClick && this.EditorState.tool === 'brush') {
            this.map.dragPan.disable()

            // const storageId = this.picking(this._calcPickingMatrix(e))
            // storageId >= 0 && this.hit(storageId)
            const storageId = this.$picking(e) as number
            this.$hit(storageId)
        }

        if (this.isShiftClick && this.EditorState.tool === 'box' && this._boxPickingStart) {
            // render the picking box
            this._boxPickingEnd = e
            const canvas = this._gl.canvas as HTMLCanvasElement
            const box = genPickingBox(canvas, this._boxPickingStart, this._boxPickingEnd!)
            drawRectangle(this.ctx!, box)
        }
    }

    private _mouseoutHandler(e: MapMouseEvent) {

        if (this.isShiftClick && this.EditorState.tool === 'box') {

            this._boxPickingEnd = e

            const storageIds = this.$picking(this._boxPickingStart!, this._boxPickingEnd!)
            this.$hit(storageIds)

            // reset
            clear(this.ctx!)
            this._boxPickingStart = null
            this._boxPickingEnd = null

        }
        this.map.dragPan.enable()
        this.map.scrollZoom.enable()
        this.isShiftClick = false
    }

    private _resizeHandler(e: Event) {
        // resize canvas 2d
        const canvas = this.ctx!.canvas;
        if (canvas.width !== canvas.clientWidth || canvas.height !== canvas.clientHeight) {
            canvas.width = canvas.clientWidth;
            canvas.height = canvas.clientHeight;
        }
    }

    private _handleStateGet(target: Record<string, string>, prop: string): string {
        return Reflect.get(target, prop);
    }
    
    private _handleStateSet(target: Record<string, string>, prop: string, value: string): boolean {
        if (!(prop in target))
            throw new Error(`Property ${prop} does not exist on editorControl`);

        target[prop] = value;
        switch (prop) {
            case 'editor':
                console.log('set editor ', value)
                this.typeChanged = true
                switch (value) {
                    case 'topology':
                        this.addSubdividerUIHandler()
                        break;
                    case 'attribute':
                        this._EditorState.mode = 'none'
                        this.addEditorUIHandler()
                        /*
                        attribute setup
                        */
                        break;
                }
                this.map.triggerRepaint()
                break;
            case 'tool':
                console.log('set tool ', value)
                // switch (value) {
                //     case 'brush':
                //         break;
                //     case 'box':
                //         break;
                // }
                break;
            case 'mode':
                console.log('set mode ', value)
                // switch (value) {
                //     case 'subdivide':
                //         break;
                //     case 'delete':
                //         break;
                // }
                break
        }
        return true;
    }
}

// Helpers //////////////////////////////////////////////////////////////////////////////////////////////////////

function addButtonClickListener(button: HTMLButtonElement) {
    button.addEventListener('click', () => {

        const allButtons = document.querySelectorAll('button')
        allButtons.forEach(btn => btn.classList.remove('active'))

        button.classList.add('active')
    })
}

function decodeInfo(infoKey: string): Array<number> {

    return infoKey.split('-').map(key => +key)
}

// ADDON
function genPickingBox(canvas: HTMLCanvasElement, startEvent: MapMouseEvent, endEvent: MapMouseEvent) {

    const rect = canvas.getBoundingClientRect()
    const _pickingBox = [
        startEvent.point.x - rect.left,
        startEvent.point.y - rect.top,
        endEvent.point.x - rect.left,
        endEvent.point.y - rect.top
    ]
    return _pickingBox as [number, number, number, number]

}

function clear(ctx: CanvasRenderingContext2D) {
    ctx.clearRect(0, 0, ctx.canvas.width, ctx.canvas.height);
}

function drawRectangle(ctx: CanvasRenderingContext2D, pickingBox: [number, number, number, number]) {

    ctx.clearRect(0, 0, ctx.canvas.width, ctx.canvas.height)

    let [startX, startY, endX, endY] = pickingBox

    if (startX > endX) { [startX, endX] = [endX, startX] }
    if (startY > endY) { [startY, endY] = [endY, startY] }

    const width = (endX - startX)
    const height = (endY - startY)

    ctx.strokeStyle = 'rgba(227, 102, 0, 0.67)'
    ctx.fillStyle = 'rgba(235, 190, 148, 0.52)';
    ctx.lineWidth = 2
    ctx.setLineDash([5, 3])
    ctx.strokeRect(startX, startY, width, height)
    ctx.fillRect(startX, startY, width, height)
}<|MERGE_RESOLUTION|>--- conflicted
+++ resolved
@@ -8,11 +8,8 @@
 import BoundingBox2D from '../../src/core/util/boundingBox2D'
 import GridRecorder from '../../src/core/grid/NHGridRecorder'
 import VibrantColorGenerator from '../../src/core/util/vibrantColorGenerator'
-<<<<<<< HEAD
+import "../pannel.css"
 import { EdgeRenderInfoPack } from '../../src/core/grid/NHGrid'
-=======
-import "../pannel.css"
->>>>>>> 8333916a
 
 proj4.defs("ESRI:102140", "+proj=tmerc +lat_0=22.3121333333333 +lon_0=114.178555555556 +k=1 +x_0=836694.05 +y_0=819069.8 +ellps=intl +units=m +no_defs +type=crs")
 
@@ -38,15 +35,9 @@
     bBox: BoundingBox2D
     hitSet = new Set<string>
     projConverter: proj4.Converter
-<<<<<<< HEAD
     gridRecorder: GridRecorder
     subdivideRules: [ number, number ][]
     subdivideStacks = new Array<[ level: number, globalId: number ][]>()
-=======
-    gridRecorder: GridNodeRecorder
-    subdivideRules: [number, number][]
-    subdivideStacks = new Array<[level: number, globalId: number][]>()
->>>>>>> 8333916a
 
     // GPU-related //////////////////////////////////////////////////
 
@@ -282,54 +273,6 @@
         gll.fillSubTexture2DByArray(gl, this._levelTexture, 0, storageU, storageV, 1, 1, gl.RED_INTEGER, gl.UNSIGNED_SHORT, new Uint16Array([level]))
     }
 
-<<<<<<< HEAD
-=======
-    writeGridinfoToStorageBuffer(info: [storageid: number, level: number, vertices: Float32Array]) {
-
-        const gl = this._gl
-        const levelByteStride = 1 * 2
-        const vertexByteStride = 2 * 4
-        const [storageId, level, vertices] = info
-
-        gl.bindBuffer(gl.ARRAY_BUFFER, this._tlStorageBuffer)
-        gl.bufferSubData(gl.ARRAY_BUFFER, storageId * vertexByteStride, vertices, 0, 2)
-        gl.bindBuffer(gl.ARRAY_BUFFER, this._trStorageBuffer)
-        gl.bufferSubData(gl.ARRAY_BUFFER, storageId * vertexByteStride, vertices, 2, 2)
-        gl.bindBuffer(gl.ARRAY_BUFFER, this._blStorageBuffer)
-        gl.bufferSubData(gl.ARRAY_BUFFER, storageId * vertexByteStride, vertices, 4, 2)
-        gl.bindBuffer(gl.ARRAY_BUFFER, this._brStorageBuffer)
-        gl.bufferSubData(gl.ARRAY_BUFFER, storageId * vertexByteStride, vertices, 6, 2)
-        gl.bindBuffer(gl.ARRAY_BUFFER, this._levelStorageBuffer)
-        gl.bufferSubData(gl.ARRAY_BUFFER, storageId * levelByteStride, new Uint16Array([level]), 0, 1)
-
-        gl.bindBuffer(gl.ARRAY_BUFFER, null)
-    }
-
-    // Optimized function to upload multiple grid rendering info to GPU storage texture
-    // Note: grids must have continuous storageIds between 'fromStorageId' and 'toStogrageId'
-    writeMultiGridInfoToStorageBuffer(infos: [fromStorageId: number, toStorageId: number, levels: Uint16Array, vertices: Float32Array]) {
-        const gl = this._gl
-        const [fromStorageId, _, levels, vertices] = infos
-        const levelByteStride = 1 * 2
-        const vertexByteStride = 2 * 4
-        const gridCount = vertices.length / 8
-        const lengthPerAttribute = 2 * gridCount
-
-        gl.bindBuffer(gl.ARRAY_BUFFER, this._tlStorageBuffer)
-        gl.bufferSubData(gl.ARRAY_BUFFER, fromStorageId * vertexByteStride, vertices, lengthPerAttribute * 0, lengthPerAttribute)
-        gl.bindBuffer(gl.ARRAY_BUFFER, this._trStorageBuffer)
-        gl.bufferSubData(gl.ARRAY_BUFFER, fromStorageId * vertexByteStride, vertices, lengthPerAttribute * 1, lengthPerAttribute)
-        gl.bindBuffer(gl.ARRAY_BUFFER, this._blStorageBuffer)
-        gl.bufferSubData(gl.ARRAY_BUFFER, fromStorageId * vertexByteStride, vertices, lengthPerAttribute * 2, lengthPerAttribute)
-        gl.bindBuffer(gl.ARRAY_BUFFER, this._brStorageBuffer)
-        gl.bufferSubData(gl.ARRAY_BUFFER, fromStorageId * vertexByteStride, vertices, lengthPerAttribute * 3, lengthPerAttribute)
-        gl.bindBuffer(gl.ARRAY_BUFFER, this._levelStorageBuffer)
-        gl.bufferSubData(gl.ARRAY_BUFFER, fromStorageId * levelByteStride, levels)
-
-        gl.bindBuffer(gl.ARRAY_BUFFER, null)
-    }
-
->>>>>>> 8333916a
     /** @deprecated */
     writeMultiGridInfoToTexture(infos: [fromStorageId: number, toStorageId: number, levels: Uint16Array, vertices: Float32Array]) {
 
@@ -403,7 +346,6 @@
         }
     }
 
-<<<<<<< HEAD
     // Fast function to upload one grid rendering info to GPU stograge buffer
     writeGridInfoToStorageBuffer(info: [ storageId: number, level: number, vertices: Float32Array ]) {
 
@@ -451,8 +393,6 @@
         gl.bindBuffer(gl.ARRAY_BUFFER, null)
     }
     
-=======
->>>>>>> 8333916a
     async init() {
 
         // Init DOM Elements and handlers ////////////////////////////////////////////////////////////
@@ -657,19 +597,8 @@
         document.addEventListener('keydown', e => {
 
             if (e.shiftKey && e.key === 'T') {
-                this.isTransparent = !this.isTransparent
-                console.log(`Grid Transparent: ${this.isTransparent ? 'ON' : 'OFF'}`)
-                this.map.triggerRepaint()
-            }
-        })
-
-        // [6] Add event listner for <Shift + E> (Parse topology for grids and edges)
-        document.addEventListener('keydown', e => {
-
-            if (e.shiftKey && e.key === 'E') {
-
-                this.gridRecorder.parseGridTopology(this.updateGPUEdges)
-
+                this.isTransparent = !this.isTransparent 
+                console.log(`Grid Transparent: ${ this.isTransparent ? 'ON' : 'OFF' }`)
                 this.map.triggerRepaint()
             }
         })
@@ -1019,7 +948,6 @@
         this.map.update()
         this.tickGrids()
 
-<<<<<<< HEAD
         // Tick render: Mesh Pass
         ;(!this.isTransparent) && this.drawGridMeshes()
         
@@ -1029,13 +957,6 @@
         } else {
             (!this.isTransparent) && this.drawGridLines()
         }
-=======
-            // Tick render: Mesh Pass
-            ; (!this.isTransparent) && this.drawGridMesh()
-
-            // Tick render: Line Pass
-            ; (!this.isTransparent) && this.drawGridLine()
->>>>>>> 8333916a
 
         // WebGL check
         gll.errorCheck(gl)
@@ -1065,13 +986,8 @@
         gl.enable(gl.DEPTH_TEST)
 
         gl.useProgram(this._pickingShader)
-<<<<<<< HEAD
         
         gl.bindVertexArray(this._gridStorageVAO)
-=======
-
-        gl.bindVertexArray(this._storageVAO)
->>>>>>> 8333916a
 
         gl.uniform2fv(gl.getUniformLocation(this._pickingShader, 'centerLow'), this.map.centerLow)
         gl.uniform2fv(gl.getUniformLocation(this._pickingShader, 'centerHigh'), this.map.centerHigh)
@@ -1089,10 +1005,6 @@
         // Return storageId of the picked grid
         return pixel[0] + (pixel[1] << 8) + (pixel[2] << 16) + (pixel[3] << 24)
     }
-<<<<<<< HEAD
-    
-    drawGridMeshes() {
-=======
 
     boxPicking(pickingBox: number[]) {
 
@@ -1131,14 +1043,14 @@
 
         gl.useProgram(this._pickingShader)
 
-        gl.bindVertexArray(this._storageVAO)
+        gl.bindVertexArray(this._gridStorageVAO)
 
         gl.uniform2fv(gl.getUniformLocation(this._pickingShader, 'centerLow'), this.map.centerLow)
         gl.uniform2fv(gl.getUniformLocation(this._pickingShader, 'centerHigh'), this.map.centerHigh)
         gl.uniformMatrix4fv(gl.getUniformLocation(this._pickingShader, 'pickingMatrix'), false, boxPickingMatrix)
         gl.uniformMatrix4fv(gl.getUniformLocation(this._pickingShader, 'uMatrix'), false, this.map.relativeEyeMatrix)
 
-        gl.drawArraysInstanced(gl.TRIANGLE_STRIP, 0, 4, this.gridRecorder.nextStorageId)
+        gl.drawArraysInstanced(gl.TRIANGLE_STRIP, 0, 4, this.gridRecorder.gridNum)
 
         gl.flush()
 
@@ -1177,8 +1089,7 @@
         return storageIds
     }
 
-    drawGridMesh() {
->>>>>>> 8333916a
+    drawGridMeshes() {
 
         const gl = this._gl
 
@@ -1190,13 +1101,8 @@
 
         gl.useProgram(this._gridMeshShader)
 
-<<<<<<< HEAD
         gl.bindVertexArray(this._gridStorageVAO)
         
-=======
-        gl.bindVertexArray(this._storageVAO)
-
->>>>>>> 8333916a
         gl.activeTexture(gl.TEXTURE0)
         gl.bindTexture(gl.TEXTURE_2D, this._paletteTexture)
 
