--- conflicted
+++ resolved
@@ -14,7 +14,7 @@
 
 export interface GridLayerOptions {
 
-    maxGridNum?: number
+    maxGridNum?: number 
     edgeProperties?: string[]
 }
 
@@ -381,98 +381,28 @@
             }
         })
 
-        // [6] Add event listner for <Shift + A> (Console Attribute Type)
+        // [6] Add event listner for <Shift + E> (Parse topology for grids and edges)
         document.addEventListener('keydown', e => {
 
+            if (e.shiftKey && e.key === 'E') {
+
+                this.gridRecorder.parseGridTopology(this.updateGPUEdges)
+
+                this.map.triggerRepaint()
+            }
+        })
+
+        // [7] Add event listner for <Shift + A> (Console Attribute Type)
+        document.addEventListener('keydown', e => {
+
             if (e.shiftKey && e.key === 'A') {
 
-                if (this.EditorState.mode === 'check') {
-                    this.EditorState.mode = 'none'
-                } else
-                    this.EditorState.mode = 'check'
+                this.EditorState.mode = 'check'
 
                 this.map.triggerRepaint()
             }
         })
 
-        // [7] init the attrSettor DOM
-        this.initAttrSetter({
-            top: new Set(),
-            left: new Set(),
-            bottom: new Set(),
-            right: new Set(),
-            id: -1
-        })
-<<<<<<< HEAD
-
-        // [8] init loading DOM
-        this.showLoading = initLoadingDOM()!
-        
-        // [-1] Add event lister for gridRecorder
-        document.addEventListener('keydown', e => {
-
-            const ctrlOrCmd = isMacOS() ? e.metaKey : e.ctrlKey
-
-            // Register UNDO operation
-            if (ctrlOrCmd && e.key.toLocaleLowerCase() === 'z' && !e.shiftKey) {
-                e.preventDefault()
-                this.gridRecorder.undo()
-            }
-
-            // Register REDO operation
-            if (ctrlOrCmd && e.key.toLocaleLowerCase() === 'z' && e.shiftKey) {
-                e.preventDefault()
-                this.gridRecorder.redo()
-            }
-
-            // Register LOAD operation
-            if (ctrlOrCmd && e.key.toLocaleLowerCase() === 'l') {
-                e.preventDefault()
-                
-                const input = document.createElement('input')
-                input.accept = '.json'
-                input.type = 'file'
-                input.click()
-        
-                input.addEventListener('change', e => {
-
-                    if (!e.target) return
-                    const inputElement = e.target as HTMLInputElement
-                    if (!inputElement || !inputElement.files) return
-                    const file = inputElement.files[0]
-                    if (file) {
-                        const reader = new FileReader()
-                        reader.onload = () => {
-                            try {
-                                const data = JSON.parse(reader.result as string)
-                                this.gridRecorder.deserialize(data)
-                            } catch (err) {
-                                console.error('Error parsing JSON file:', err)
-                            }
-                        }
-                        reader.readAsText(file)
-                    }
-                })
-            }
-
-            // Register SAVE operation
-            if (ctrlOrCmd && e.key.toLocaleLowerCase() === 's') {
-                e.preventDefault()
-                
-                const data = this.gridRecorder.serialize()
-                const jsonData = JSON.stringify(data)
-                const blob = new Blob([ jsonData ], { type: 'application/json' })
-                const link = document.createElement('a')
-                link.href = URL.createObjectURL(blob)
-                link.download = 'gridInfo.json'
-                link.click()
-            }
-        })
-=======
-
-        // [8] init loading DOM
-        this.showLoading = initLoadingDOM()!
->>>>>>> 8ef31bb2
 
         // Init GPU resources ////////////////////////////////////////////////////////////
 
